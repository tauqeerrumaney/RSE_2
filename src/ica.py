import pandas as pd
import numpy as np
import mne
from mne.preprocessing import ICA
from utils import logger, set_path

INSPEC = False

file_name = "truncated_data.feather"
file_path = set_path(file_name)

df = pd.read_feather(file_path)
logger.info("MindBigData EPOC data loaded")


sfreq = df["size"].iloc[0] / 2
events = df["event"].unique()
channels = df["channel"].unique()
# target length is 2 time the sampling frequency
target_length = int(2 * sfreq)

epoch_data = {event: [] for event in events}
event_codes = {}

for event in events:
    event_df = df[df["event"] == event]
    epoch_signals = []
    for channel in channels:
<<<<<<< HEAD
        channel_signal = event_df[event_df["channel"] == channel]["signal"].values
=======
        channel_signal = event_df[event_df["channel"] == channel][
            "signal"
        ].values
>>>>>>> f6c02295
        if len(channel_signal) > 0:
            signal = channel_signal[0]

        else:
            signal = np.zeros(
                target_length
            )  # Handle missing channel data by padding with zeros
        epoch_signals.append(signal)
    epoch_data[event] = epoch_signals
    event_codes[event] = event_df["code"].iloc[0]

epochs_list = [np.array(epoch_data[event]) for event in events]
epochs_data = np.array(epochs_list)

# create mne object
info = mne.create_info(ch_names=list(channels), sfreq=sfreq, ch_types="eeg")

# set montage, MDB uses 10-20
montage = mne.channels.make_standard_montage("standard_1020")
info.set_montage(montage)

# Create an events array for MNE,
# each event starts at the next multiple of the epoch length
event_ids = {str(code): idx for idx, code in enumerate(event_codes.values())}
events_array = np.array(
    [
        [idx * target_length, 0, event_ids[str(event_codes[event])]]
        for idx, event in enumerate(events)
    ]
)

# Check the shape of epochs_data
logger.info(f"Shape of epochs_data: {epochs_data.shape}")

# create epochs
epochs = mne.EpochsArray(
    epochs_data, info, events_array, tmin=0, event_id=event_ids
)
print(epochs)
ica = ICA(n_components=min(len(channels), 20), random_state=97, max_iter=800)
ica.fit(epochs)
ica.plot_components()

# Inspect individual components and get user input for artifacts, if specified
<<<<<<< HEAD
additional_artifacts = []
=======
identified_artifacts = []
>>>>>>> f6c02295

if INSPEC:
    for i in range(ica.n_components_):
        ica.plot_properties(epochs, picks=[i])
        response = input(f"Mark component {i} as an artifact? (y/n): ")
        if response.lower() == "y":
<<<<<<< HEAD
            additional_artifacts.append(i)
=======
            identified_artifacts.append(i)
>>>>>>> f6c02295
else:
    additional_artifacts = input(
        "Enter suspected artifact components (comma-separated): "
    )
    if additional_artifacts:
        additional_artifacts = list(map(int, additional_artifacts.split(",")))
    else:
        additional_artifacts = []

logger.info(f"Identified artifact components: {additional_artifacts}")
ica.exclude = additional_artifacts
# Apply the ICA solution to remove the identified artifacts
epochs_clean = epochs.copy()
ica.apply(epochs_clean)

# svae cleaned epoched data in fif format for further use with mne
output_path = set_path("cleaned_data-epo.fif")
epochs_clean.save(output_path, overwrite=True)

logger.info(f"Cleaned data saved to {output_path}")<|MERGE_RESOLUTION|>--- conflicted
+++ resolved
@@ -26,13 +26,7 @@
     event_df = df[df["event"] == event]
     epoch_signals = []
     for channel in channels:
-<<<<<<< HEAD
-        channel_signal = event_df[event_df["channel"] == channel]["signal"].values
-=======
-        channel_signal = event_df[event_df["channel"] == channel][
-            "signal"
-        ].values
->>>>>>> f6c02295
+        channel_signal = event_df[event_df['channel'] == channel]['signal'].values
         if len(channel_signal) > 0:
             signal = channel_signal[0]
 
@@ -76,23 +70,15 @@
 ica.fit(epochs)
 ica.plot_components()
 
-# Inspect individual components and get user input for artifacts, if specified
-<<<<<<< HEAD
-additional_artifacts = []
-=======
+#Inspect individual components and get user input for artifacts, if specified
 identified_artifacts = []
->>>>>>> f6c02295
 
 if INSPEC:
     for i in range(ica.n_components_):
         ica.plot_properties(epochs, picks=[i])
         response = input(f"Mark component {i} as an artifact? (y/n): ")
-        if response.lower() == "y":
-<<<<<<< HEAD
-            additional_artifacts.append(i)
-=======
+        if response.lower() == 'y':
             identified_artifacts.append(i)
->>>>>>> f6c02295
 else:
     additional_artifacts = input(
         "Enter suspected artifact components (comma-separated): "
